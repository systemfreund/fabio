--- conflicted
+++ resolved
@@ -78,7 +78,6 @@
 		Color:  "light-green",
 		Access: "rw",
 	},
-<<<<<<< HEAD
 
 	Tracing: Tracing{
 		TracingEnabled: false,
@@ -90,13 +89,4 @@
 		SpanHost:       "localhost:9998",
 	},
 
-	FastCGI: FastCGI{
-		Root:         "",
-		Index:        "index.php",
-		SplitPath:    ".php",
-		ReadTimeout:  10 * time.Second,
-		WriteTimeout: 10 * time.Second,
-	},
-=======
->>>>>>> bc31559d
 }